--- conflicted
+++ resolved
@@ -183,7 +183,7 @@
     file_id: int,
     debrid_token: str,
     source_ip: str,
-) -> Optional[StreamLink]:
+    Optional[StreamLink]:
     """
     Get the stream link for a torrent and file.
     """
@@ -218,9 +218,9 @@
     debrid_token: str,
     season: int = 0,
     episode: int = 0,
-) -> StreamLink | None:
+    StreamLink | None:
     info_hash = info_hash.upper()
-<<<<<<< HEAD
+    eru/fuzzy-match-title
     cache_key: str = f"rd:stream_link:torrent:{info_hash}"
     if season and episode:
         cache_key += f":{season}:{episode}"
@@ -228,8 +228,7 @@
         log.debug("Cached stream link found", link=cache)
         return cache
 
-=======
->>>>>>> 2e33519d
+    master
     async for cached_files in api.get_instant_availability(
         info_hash,
         debrid_token,
